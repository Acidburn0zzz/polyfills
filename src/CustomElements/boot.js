/**
 * @license
 * Copyright (c) 2014 The Polymer Project Authors. All rights reserved.
 * This code may only be used under the BSD style license found at http://polymer.github.io/LICENSE.txt
 * The complete set of authors may be found at http://polymer.github.io/AUTHORS.txt
 * The complete set of contributors may be found at http://polymer.github.io/CONTRIBUTORS.txt
 * Code distributed by Google as part of the polymer project is also
 * subject to an additional IP rights grant found at http://polymer.github.io/PATENTS.txt
 */
(function(scope){

// imports
var useNative = scope.useNative;
var initializeModules = scope.initializeModules;

var isIE = scope.isIE;

// If native, setup stub api and bail.
// NOTE: we fire `WebComponentsReady` under native for api compatibility
if (useNative) {
  // stub
  var nop = function() {};

  // exports
  scope.watchShadow = nop;
  scope.upgrade = nop;
  scope.upgradeAll = nop;
  scope.upgradeDocumentTree = nop;
  scope.upgradeSubtree = nop;
  scope.takeRecords = nop;

  scope.instanceof = function(obj, base) {
    return obj instanceof base;
  };

} else {
  // Initialize polyfill modules. Note, polyfill modules are loaded but not
  // executed; this is a convenient way to control which modules run when
  // the polyfill is required and allows the polyfill to load even when it's
  // not needed.
  initializeModules();
}

// imports
var upgradeDocumentTree = scope.upgradeDocumentTree;
var upgradeDocument = scope.upgradeDocument;

// ShadowDOM polyfill wraps elements but some elements like `document`
// cannot be wrapped so we help the polyfill by wrapping some elements.
if (!window.wrap) {
  if (window.ShadowDOMPolyfill) {
    window.wrap = window.ShadowDOMPolyfill.wrapIfNeeded;
    window.unwrap = window.ShadowDOMPolyfill.unwrapIfNeeded;
  } else {
    window.wrap = window.unwrap = function(node) {
      return node;
    };
  }
}

// eagarly upgrade imported documents
if (window.HTMLImports) {
  window.HTMLImports.__importsParsingHook = function(elt) {
    if (elt.import) {
      upgradeDocument(wrap(elt.import));
    }
  };
}

// bootstrap parsing
function bootstrap() {
  // one more upgrade to catch out of order registrations
  upgradeDocumentTree(window.wrap(document));
  // install upgrade hook if HTMLImports are available
  // set internal 'ready' flag, now document.registerElement will trigger
  // synchronous upgrades
  window.CustomElements.ready = true;
  // async to ensure *native* custom elements upgrade prior to this
  // DOMContentLoaded can fire before elements upgrade (e.g. when there's
  // an external script)
  // Delay doubly to help workaround
  // https://code.google.com/p/chromium/issues/detail?id=516550.
  // CustomElements must use requestAnimationFrame in attachedCallback
  // to query style/layout data. The WebComponentsReady event is intended
  // to convey overall readiness, which ideally should be after elements
  // are attached. Adding a slight extra delay to WebComponentsReady
  // helps preserve this guarantee.
  var requestAnimationFrame = window.requestAnimationFrame || function(f) {
    setTimeout(f, 16);
  };
  requestAnimationFrame(function() {
    setTimeout(function() {
      // capture blunt profiling data
      window.CustomElements.readyTime = Date.now();
      if (window.HTMLImports) {
        window.CustomElements.elapsed = window.CustomElements.readyTime - window.HTMLImports.readyTime;
      }
      // notify the system that we are bootstrapped
      document.dispatchEvent(
        new CustomEvent('WebComponentsReady', {bubbles: true})
      );
    });
  });
}

<<<<<<< HEAD
// CustomEvent shim
// NOTE: we can't check that typeof isn't `function` since Safari has a type `object` CustomEvent
if (!window.CustomEvent) {
=======
// CustomEvent shim for IE <= 11
// NOTE: we explicitly test for IE since Safari has a type `object` CustomEvent
if (isIE && (typeof window.CustomEvent !== 'function')) {
>>>>>>> b9bf533b
  window.CustomEvent = function(inType, params) {
    params = params || {};
    var e = document.createEvent('CustomEvent');
    e.initCustomEvent(inType, Boolean(params.bubbles), Boolean(params.cancelable), params.detail);
    // IE does not set `defaultPrevented` when `preventDefault()` is called on
    // CustomEvents
    // http://stackoverflow.com/questions/23349191/event-preventdefault-is-not-working-in-ie-11-for-custom-events
    e.preventDefault = function() {
      Object.defineProperty(this, 'defaultPrevented', {
        get: function() {
          return true;
        }
      });
    };
    return e;
  };
  window.CustomEvent.prototype = window.Event.prototype;
}

// When loading at readyState complete time (or via flag), boot custom elements
// immediately.
// If relevant, HTMLImports must already be loaded.
if (document.readyState === 'complete' || scope.flags.eager) {
  bootstrap();
// When loading at readyState interactive time, bootstrap only if HTMLImports
// are not pending. Also avoid IE as the semantics of this state are unreliable.
} else if (document.readyState === 'interactive' && !window.attachEvent &&
    (!window.HTMLImports || window.HTMLImports.ready)) {
  bootstrap();
// When loading at other readyStates, wait for the appropriate DOM event to
// bootstrap.
} else {
  var loadEvent = window.HTMLImports && !window.HTMLImports.ready ?
      'HTMLImportsLoaded' : 'DOMContentLoaded';
  window.addEventListener(loadEvent, bootstrap);
}

})(window.CustomElements);<|MERGE_RESOLUTION|>--- conflicted
+++ resolved
@@ -103,15 +103,9 @@
   });
 }
 
-<<<<<<< HEAD
 // CustomEvent shim
 // NOTE: we can't check that typeof isn't `function` since Safari has a type `object` CustomEvent
 if (!window.CustomEvent) {
-=======
-// CustomEvent shim for IE <= 11
-// NOTE: we explicitly test for IE since Safari has a type `object` CustomEvent
-if (isIE && (typeof window.CustomEvent !== 'function')) {
->>>>>>> b9bf533b
   window.CustomEvent = function(inType, params) {
     params = params || {};
     var e = document.createEvent('CustomEvent');
