--- conflicted
+++ resolved
@@ -32,19 +32,14 @@
     /** @type {boolean} */
     this._hasPatches = false;
 
-<<<<<<< HEAD
+    /** @type {boolean} */
     this.addingDefinitionCallbacks = false;
 
-    /** @type {boolean} */
-    this.fastWalk = options.fastWalk;
-    this.useConstructionObserver = !options.noConstructionObserver;
-=======
     /** @const {boolean} */
     this.shadyDomFastWalk = options.shadyDomFastWalk;
 
     /** @const {boolean} */
     this.useDocumentConstructionObserver = !options.noDocumentConstructionObserver;
->>>>>>> 2389e7d9
   }
 
   /**
