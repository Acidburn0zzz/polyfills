/**
 * @license
 * Copyright (c) 2016 The Polymer Project Authors. All rights reserved.
 * This code may only be used under the BSD style license found at http://polymer.github.io/LICENSE.txt
 * The complete set of authors may be found at http://polymer.github.io/AUTHORS.txt
 * The complete set of contributors may be found at http://polymer.github.io/CONTRIBUTORS.txt
 * Code distributed by Google as part of the polymer project is also
 * subject to an additional IP rights grant found at http://polymer.github.io/PATENTS.txt
 */

import CustomElementInternals from '../../CustomElementInternals.js';
import * as Utilities from '../../Utilities.js';

/**
 * @typedef {{
 *   prepend: !function(...(!Node|string)),
  *  append: !function(...(!Node|string)),
 * }}
 */
let ParentNodeNativeMethods;

/**
 * @param {!CustomElementInternals} internals
 * @param {!Object} destination
 * @param {!ParentNodeNativeMethods} builtIn
 */
export default function(internals, destination, builtIn) {
  /**
   * @param {!function(...(!Node|string))} builtInMethod
   * @return {!function(...(!Node|string))}
   */
  function appendPrependPatch(builtInMethod) {
<<<<<<< HEAD
    return function(...nodes) {
      internals.pushCEReactionsQueue();

=======
    return /** @this {!Node} */ function(...nodes) {
>>>>>>> e1939960
      /**
       * A copy of `nodes`, with any DocumentFragment replaced by its children.
       * @type {!Array<!Node>}
       */
      const flattenedNodes = [];

      /**
       * Elements in `nodes` that were connected before this call.
       * @type {!Array<!Node>}
       */
      const connectedElements = [];

      for (var i = 0; i < nodes.length; i++) {
        const node = nodes[i];

        if (node instanceof Element && Utilities.isConnected(node)) {
          connectedElements.push(node);
        }

        if (node instanceof DocumentFragment) {
          for (let child = node.firstChild; child; child = child.nextSibling) {
            flattenedNodes.push(child);
          }
        } else {
          flattenedNodes.push(node);
        }
      }

      builtInMethod.apply(this, nodes);

      for (let i = 0; i < connectedElements.length; i++) {
        internals.disconnectTree(connectedElements[i]);
      }

      if (Utilities.isConnected(this)) {
        for (let i = 0; i < flattenedNodes.length; i++) {
          const node = flattenedNodes[i];
          if (node instanceof Element) {
            internals.connectTree(node);
          }
        }
      }

      internals.popCEReactionsQueue();
    };
  }

  if (builtIn.prepend !== undefined) {
    Utilities.setPropertyUnchecked(destination, 'prepend', appendPrependPatch(builtIn.prepend));
  }

  if (builtIn.append !== undefined) {
    Utilities.setPropertyUnchecked(destination, 'append', appendPrependPatch(builtIn.append));
  }
};<|MERGE_RESOLUTION|>--- conflicted
+++ resolved
@@ -30,13 +30,9 @@
    * @return {!function(...(!Node|string))}
    */
   function appendPrependPatch(builtInMethod) {
-<<<<<<< HEAD
-    return function(...nodes) {
+    return /** @this {!Node} */ function(...nodes) {
       internals.pushCEReactionsQueue();
 
-=======
-    return /** @this {!Node} */ function(...nodes) {
->>>>>>> e1939960
       /**
        * A copy of `nodes`, with any DocumentFragment replaced by its children.
        * @type {!Array<!Node>}
