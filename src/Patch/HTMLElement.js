<<<<<<< HEAD
import {proxy as DocumentProxy} from '../Environment/Document.js';
import {proto as HTMLElementProto} from '../Environment/HTMLElement.js';
=======
/**
 * @license
 * Copyright (c) 2016 The Polymer Project Authors. All rights reserved.
 * This code may only be used under the BSD style license found at http://polymer.github.io/LICENSE.txt
 * The complete set of authors may be found at http://polymer.github.io/AUTHORS.txt
 * The complete set of contributors may be found at http://polymer.github.io/CONTRIBUTORS.txt
 * Code distributed by Google as part of the polymer project is also
 * subject to an additional IP rights grant found at http://polymer.github.io/PATENTS.txt
 */

import Native from './Native.js';
>>>>>>> e1939960
import CustomElementInternals from '../CustomElementInternals.js';
import CEState from '../CustomElementState.js';
import AlreadyConstructedMarker from '../AlreadyConstructedMarker.js';

/**
 * @param {!CustomElementInternals} internals
 */
export default function(internals) {
  window['HTMLElement'] = (function() {
    /**
     * @type {function(new: HTMLElement): !HTMLElement}
     */
    function HTMLElement() {
      // This should really be `new.target` but `new.target` can't be emulated
      // in ES5. Assuming the user keeps the default value of the constructor's
      // prototype's `constructor` property, this is equivalent.
      const constructor = /** @type {!Function} */ (this.constructor);

      const definition = internals.constructorToDefinition(constructor);
      if (!definition) {
        throw new Error('The custom element being constructed was not registered with `customElements`.');
      }

      const constructionStack = definition.constructionStack;

      if (constructionStack.length === 0) {
<<<<<<< HEAD
        const element = DocumentProxy.createElement(document, definition.localName);
=======
        const element = /** @type {!HTMLElement} */ (Native.Document_createElement.call(document, definition.localName));
>>>>>>> e1939960
        Object.setPrototypeOf(element, constructor.prototype);
        element.__CE_state = CEState.custom;
        element.__CE_definition = definition;
        internals.patchElement(element);
        return element;
      }

      const lastIndex = constructionStack.length - 1;
      const element = constructionStack[lastIndex];
      if (element === AlreadyConstructedMarker) {
        throw new Error('The HTMLElement constructor was either called reentrantly for this constructor or called multiple times.');
      }
      const toConstructElement = /** @type {!HTMLElement} */ (element);
      constructionStack[lastIndex] = AlreadyConstructedMarker;

      Object.setPrototypeOf(toConstructElement, constructor.prototype);
      internals.patchElement(toConstructElement);

      return toConstructElement;
    }

<<<<<<< HEAD
    HTMLElement.prototype = HTMLElementProto;
=======
    HTMLElement.prototype = Native.HTMLElement.prototype;
    // Safari 9 has `writable: false` on the propertyDescriptor
    // Make it writable so that TypeScript can patch up the
    // constructor in the ES5 compiled code.
    Object.defineProperty(HTMLElement.prototype, 'constructor', {
      writable: true,
      configurable: true,
      enumerable: false,
      value: HTMLElement
    });
>>>>>>> e1939960

    return HTMLElement;
  })();
};<|MERGE_RESOLUTION|>--- conflicted
+++ resolved
@@ -1,7 +1,3 @@
-<<<<<<< HEAD
-import {proxy as DocumentProxy} from '../Environment/Document.js';
-import {proto as HTMLElementProto} from '../Environment/HTMLElement.js';
-=======
 /**
  * @license
  * Copyright (c) 2016 The Polymer Project Authors. All rights reserved.
@@ -12,8 +8,9 @@
  * subject to an additional IP rights grant found at http://polymer.github.io/PATENTS.txt
  */
 
-import Native from './Native.js';
->>>>>>> e1939960
+import {proxy as DocumentProxy} from '../Environment/Document.js';
+import {proto as HTMLElementProto} from '../Environment/HTMLElement.js';
+
 import CustomElementInternals from '../CustomElementInternals.js';
 import CEState from '../CustomElementState.js';
 import AlreadyConstructedMarker from '../AlreadyConstructedMarker.js';
@@ -40,11 +37,7 @@
       const constructionStack = definition.constructionStack;
 
       if (constructionStack.length === 0) {
-<<<<<<< HEAD
-        const element = DocumentProxy.createElement(document, definition.localName);
-=======
-        const element = /** @type {!HTMLElement} */ (Native.Document_createElement.call(document, definition.localName));
->>>>>>> e1939960
+        const element = /** @type {!HTMLElement} */ (DocumentProxy.createElement(document, definition.localName));
         Object.setPrototypeOf(element, constructor.prototype);
         element.__CE_state = CEState.custom;
         element.__CE_definition = definition;
@@ -66,10 +59,7 @@
       return toConstructElement;
     }
 
-<<<<<<< HEAD
     HTMLElement.prototype = HTMLElementProto;
-=======
-    HTMLElement.prototype = Native.HTMLElement.prototype;
     // Safari 9 has `writable: false` on the propertyDescriptor
     // Make it writable so that TypeScript can patch up the
     // constructor in the ES5 compiled code.
@@ -79,7 +69,6 @@
       enumerable: false,
       value: HTMLElement
     });
->>>>>>> e1939960
 
     return HTMLElement;
   })();
