--- conflicted
+++ resolved
@@ -135,15 +135,9 @@
   })();
 
   // NOTE: any browser that does not have template or ES6 features
-<<<<<<< HEAD
-  // must load the full suite (called `lite` for legacy reasons) of polyfills.
-  if (!window.Promise || !Array.from || needsTemplate) {
-    polyfills = ['lite'];
-=======
   // must load the full suite of polyfills.
   if (!window.Promise || !Array.from || !window.URL || !window.Symbol || needsTemplate) {
     polyfills = ['sd-ce-pf'];
->>>>>>> df225f93
   }
 
   if (polyfills.length) {
