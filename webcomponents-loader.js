--- conflicted
+++ resolved
@@ -136,13 +136,7 @@
 
   // NOTE: any browser that does not have template or ES6 features
   // must load the full suite of polyfills.
-<<<<<<< HEAD
-  if (!('content' in document.createElement('template')) || !window.Promise || !Array.from || !window.URL || ! window.Symbol ||
-    // Edge has broken fragment cloning which means you cannot clone template.content
-    !(document.createDocumentFragment().cloneNode() instanceof DocumentFragment)) {
-=======
-  if (!window.Promise || !Array.from || !window.URL || needsTemplate) {
->>>>>>> c6be99ca
+  if (!window.Promise || !Array.from || !window.URL || !window.Symbol || needsTemplate) {
     polyfills = ['sd-ce-pf'];
   }
 
