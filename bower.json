{
  "name": "html-imports",
  "main": "html-imports.min.js",
  "description": "HTML Imports polyfill",
  "version": "1.0.0-rc.2",
  "homepage": "https://webcomponents.org/polyfills",
  "authors": [
    "The Polymer Project Authors (https://polymer.github.io/AUTHORS.txt)"
  ],
  "repository": {
    "type": "git",
    "url": "https://github.com/webcomponents/html-imports.git"
  },
  "keywords": [
    "html-imports",
    "htmlimports",
    "web-components",
    "webcomponents",
    "polyfill",
    "shim"
  ],
<<<<<<< HEAD
  "license": "BSD",
  "ignore": [
    "**/.*",
    "node_modules",
    "bower_components",
    "test",
    "tests",
    "src",
    "gulpfile.js",
    "package.json"
  ],
=======
  "license": "BSD-3-Clause",
  "ignore": [],
>>>>>>> b5d98256
  "devDependencies": {
    "web-component-tester": "6.0.0-prerelease.3"
  }
}<|MERGE_RESOLUTION|>--- conflicted
+++ resolved
@@ -19,8 +19,7 @@
     "polyfill",
     "shim"
   ],
-<<<<<<< HEAD
-  "license": "BSD",
+  "license": "BSD-3-Clause",
   "ignore": [
     "**/.*",
     "node_modules",
@@ -31,11 +30,7 @@
     "gulpfile.js",
     "package.json"
   ],
-=======
-  "license": "BSD-3-Clause",
-  "ignore": [],
->>>>>>> b5d98256
   "devDependencies": {
-    "web-component-tester": "6.0.0-prerelease.3"
+    "web-component-tester": "^6.0.0-prerelease.3"
   }
 }