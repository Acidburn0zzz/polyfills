/**
 * @license
 * Copyright (c) 2014 The Polymer Project Authors. All rights reserved.
 * This code may only be used under the BSD style license found at http://polymer.github.io/LICENSE.txt
 * The complete set of authors may be found at http://polymer.github.io/AUTHORS.txt
 * The complete set of contributors may be found at http://polymer.github.io/CONTRIBUTORS.txt
 * Code distributed by Google as part of the polymer project is also
 * subject to an additional IP rights grant found at http://polymer.github.io/PATENTS.txt
 */

'use strict';

/* eslint-env node */
/* eslint-disable no-console */

const gulp = require('gulp');
const sourcemaps = require('gulp-sourcemaps');
const del = require('del');
const rename = require('gulp-rename');
const rollup = require('rollup-stream');
const buffer = require('vinyl-buffer');
const source = require('vinyl-source-stream');
const closure = require('google-closure-compiler').gulp();
const size = require('gulp-size');
const runseq = require('run-sequence');

const modules = [
  'css-parse',
  'custom-style-element',
  'make-element',
  'svg-in-shadow',
  'style-util',
  'style-transformer'
];

const moduleTasks = modules.map((m) => {
  gulp.task(`test-module-${m}`, () => {
    return rollup({
      entry: `tests/module/${m}.js`,
      format: 'iife',
      moduleName: m
    })
    .pipe(source(`${m}.js`, 'tests/module'))
    .pipe(gulp.dest('./tests/module/generated'))
  });
  return `test-module-${m}`;
});

gulp.task('clean-test-modules', () => del(['tests/module/generated']));

gulp.task('test-modules', (cb) => {
  runseq('clean-test-modules', moduleTasks, cb);
});

function closurify(entry) {
  gulp.task(`closure-${entry}`, () => {
    return gulp.src(['src/*.js', 'entrypoints/*.js'])
    .pipe(sourcemaps.init())
    .pipe(closure({
      new_type_inf: true,
      compilation_level: 'ADVANCED',
      language_in: 'ES6_STRICT',
      language_out: 'ES5_STRICT',
      output_wrapper: '(function(){\n%output%\n}).call(self);',
      assume_function_wrapper: true,
      js_output_file: `${entry}.min.js`,
      entry_point: `/entrypoints/${entry}.js`,
      dependency_mode: 'STRICT',
      warning_level: 'VERBOSE',
      rewrite_polyfills: false,
      externs: 'externs/shadycss-externs.js'
    }))
    .pipe(size({showFiles: true, showTotal: false, gzip: true}))
    .pipe(sourcemaps.write('.'))
    .pipe(gulp.dest('.'))
  });
  return `closure-${entry}`;
}

function debugify(entry) {
  gulp.task(`debug-${entry}`, () => {
    return rollup({
      entry: `entrypoints/${entry}.js`,
      format: 'iife',
      moduleName: '${entry}',
    })
    .pipe(source(`${entry}.js`, 'entrypoints'))
    .pipe(buffer())
    .pipe(sourcemaps.init({loadMaps: true}))
    .pipe(rename(`${entry}.min.js`))
    .pipe(size({showFiles: true, showTotal: false, gzip: true}))
    .pipe(gulp.dest('./'))
  });
  return `debug-${entry}`;
}

const entrypoints = [
  'scoping-shim',
  'apply-shim',
  'custom-style-interface'
]

let closureTasks = entrypoints.map((e) => closurify(e));
let debugTasks = entrypoints.map((e) => debugify(e));

gulp.task('default', ['closure', 'test-modules']);

gulp.task('closure', (cb) => {
<<<<<<< HEAD
  runseq(...closureTasks, cb);
=======
  runseq.apply(null, closureTasks.concat(cb))
>>>>>>> bf3bf157
});

gulp.task('debug', debugTasks);<|MERGE_RESOLUTION|>--- conflicted
+++ resolved
@@ -106,11 +106,7 @@
 gulp.task('default', ['closure', 'test-modules']);
 
 gulp.task('closure', (cb) => {
-<<<<<<< HEAD
-  runseq(...closureTasks, cb);
-=======
   runseq.apply(null, closureTasks.concat(cb))
->>>>>>> bf3bf157
 });
 
 gulp.task('debug', debugTasks);