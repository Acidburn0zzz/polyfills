/**
 * @license
 * Copyright (c) 2014 The Polymer Project Authors. All rights reserved.
 * This code may only be used under the BSD style license found at http://polymer.github.io/LICENSE.txt
 * The complete set of authors may be found at http://polymer.github.io/AUTHORS.txt
 * The complete set of contributors may be found at http://polymer.github.io/CONTRIBUTORS.txt
 * Code distributed by Google as part of the polymer project is also
 * subject to an additional IP rights grant found at http://polymer.github.io/PATENTS.txt
 */

'use strict';

/* eslint-env node */
/* eslint-disable no-console */

let gulp = require('gulp');
let compilerPackage = require('google-closure-compiler');
let sourcemaps = require('gulp-sourcemaps');
let rename = require('gulp-rename');
let closureCompiler = compilerPackage.gulp();
let rollup = require('gulp-rollup');
const size = require('gulp-size');

gulp.task('default', () => {
  return gulp.src('./src/*.js')
    .pipe(sourcemaps.init())
    .pipe(closureCompiler({
      new_type_inf: true,
      compilation_level: 'ADVANCED',
      language_in: 'ES6_STRICT',
      language_out: 'ES5_STRICT',
<<<<<<< HEAD
      output_wrapper: '(function(){\n%output%\n}).call(this);',
=======
      output_wrapper: '(function(){\n%output%\n}).call(self)',
      assume_function_wrapper: true,
>>>>>>> 77f7c22c
      js_output_file: 'shadydom.min.js',
      warning_level: 'VERBOSE',
      rewrite_polyfills: false,
      externs: 'externs/shadydom.js'
    }))
    .pipe(size({showFiles: true, showTotal: false, gzip: true}))
    .pipe(sourcemaps.write('.'))
    .pipe(gulp.dest('./'))
});

gulp.task('debug', () => {
  return gulp.src('src/*.js')
  .pipe(rollup({
    entry: 'src/shadydom.js',
    format: 'iife',
    moduleName: 'shadydom'
  }))
  .pipe(rename('shadydom.min.js'))
  .pipe(size({showFiles: true, showTotal: false, gzip: true}))
  .pipe(gulp.dest('./'))
})<|MERGE_RESOLUTION|>--- conflicted
+++ resolved
@@ -29,12 +29,8 @@
       compilation_level: 'ADVANCED',
       language_in: 'ES6_STRICT',
       language_out: 'ES5_STRICT',
-<<<<<<< HEAD
-      output_wrapper: '(function(){\n%output%\n}).call(this);',
-=======
-      output_wrapper: '(function(){\n%output%\n}).call(self)',
+      output_wrapper: '(function(){\n%output%\n}).call(self);',
       assume_function_wrapper: true,
->>>>>>> 77f7c22c
       js_output_file: 'shadydom.min.js',
       warning_level: 'VERBOSE',
       rewrite_polyfills: false,
