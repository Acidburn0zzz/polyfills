/**
 * @license
 * Copyright (c) 2016 The Polymer Project Authors. All rights reserved.
 * This code may only be used under the BSD style license found at http://polymer.github.io/LICENSE.txt
 * The complete set of authors may be found at http://polymer.github.io/AUTHORS.txt
 * The complete set of contributors may be found at http://polymer.github.io/CONTRIBUTORS.txt
 * Code distributed by Google as part of the polymer project is also
 * subject to an additional IP rights grant found at http://polymer.github.io/PATENTS.txt
 */

import Native from './Native.js';
import CustomElementInternals from '../CustomElementInternals.js';
import CEState from '../CustomElementState.js';
import AlreadyConstructedMarker from '../AlreadyConstructedMarker.js';

/**
 * @param {!CustomElementInternals} internals
 */
export default function(internals) {
  Object.defineProperty(window, 'HTMLElement', {
    configurable: true,
    enumerable: false,
    writable: true,
    value: (function() {
      /**
       * @type {function(new: HTMLElement): !HTMLElement}
       */
      const PatchedHTMLElement = function HTMLElement() {
        // This should really be `new.target` but `new.target` can't be emulated
        // in ES5. Assuming the user keeps the default value of the constructor's
        // prototype's `constructor` property, this is equivalent.
        const constructor = /** @type {!Function} */ (this.constructor);

<<<<<<< HEAD
        const definition = internals.constructorToDefinition(constructor);
        if (!definition) {
          throw new Error('The custom element being constructed was not registered with `customElements`.');
        }
=======
      const definition = internals.constructorToDefinition(constructor);
      if (!definition) {
        throw new Error('Failed to construct a custom element: ' +
            'The constructor was not registered with `customElements`.');
      }
>>>>>>> 4662386e

        const constructionStack = definition.constructionStack;

        if (constructionStack.length === 0) {
          const element = /** @type {!HTMLElement} */ (Native.Document_createElement.call(document, definition.localName));
          Object.setPrototypeOf(element, constructor.prototype);
          element.__CE_state = CEState.custom;
          element.__CE_definition = definition;
          internals.patchElement(element);
          return element;
        }

<<<<<<< HEAD
        const lastIndex = constructionStack.length - 1;
        const element = constructionStack[lastIndex];
        if (element === AlreadyConstructedMarker) {
          throw new Error('The HTMLElement constructor was either called reentrantly for this constructor or called multiple times.');
        }
        const toConstructElement = /** @type {!HTMLElement} */ (element);
        constructionStack[lastIndex] = AlreadyConstructedMarker;
=======
      const lastIndex = constructionStack.length - 1;
      const element = constructionStack[lastIndex];
      if (element === AlreadyConstructedMarker) {
        const localName = definition.localName;
        throw new Error('Failed to construct \'' + localName + '\': ' +
            'This element was already constructed.');
      }
      const toConstructElement = /** @type {!HTMLElement} */ (element);
      constructionStack[lastIndex] = AlreadyConstructedMarker;
>>>>>>> 4662386e

        Object.setPrototypeOf(toConstructElement, constructor.prototype);
        internals.patchElement(toConstructElement);

        return toConstructElement;
      };

      PatchedHTMLElement.prototype = Native.HTMLElement.prototype;
      // Safari 9 has `writable: false` on the propertyDescriptor
      // Make it writable so that TypeScript can patch up the
      // constructor in the ES5 compiled code.
      Object.defineProperty(PatchedHTMLElement.prototype, 'constructor', {
        writable: true,
        configurable: true,
        enumerable: false,
        value: PatchedHTMLElement
      });

      return PatchedHTMLElement;
    })(),
  });
};<|MERGE_RESOLUTION|>--- conflicted
+++ resolved
@@ -31,18 +31,11 @@
         // prototype's `constructor` property, this is equivalent.
         const constructor = /** @type {!Function} */ (this.constructor);
 
-<<<<<<< HEAD
         const definition = internals.constructorToDefinition(constructor);
         if (!definition) {
-          throw new Error('The custom element being constructed was not registered with `customElements`.');
+          throw new Error('Failed to construct a custom element: ' +
+              'The constructor was not registered with `customElements`.');
         }
-=======
-      const definition = internals.constructorToDefinition(constructor);
-      if (!definition) {
-        throw new Error('Failed to construct a custom element: ' +
-            'The constructor was not registered with `customElements`.');
-      }
->>>>>>> 4662386e
 
         const constructionStack = definition.constructionStack;
 
@@ -55,25 +48,15 @@
           return element;
         }
 
-<<<<<<< HEAD
         const lastIndex = constructionStack.length - 1;
         const element = constructionStack[lastIndex];
         if (element === AlreadyConstructedMarker) {
-          throw new Error('The HTMLElement constructor was either called reentrantly for this constructor or called multiple times.');
+          const localName = definition.localName;
+          throw new Error('Failed to construct \'' + localName + '\': ' +
+              'This element was already constructed.');
         }
         const toConstructElement = /** @type {!HTMLElement} */ (element);
         constructionStack[lastIndex] = AlreadyConstructedMarker;
-=======
-      const lastIndex = constructionStack.length - 1;
-      const element = constructionStack[lastIndex];
-      if (element === AlreadyConstructedMarker) {
-        const localName = definition.localName;
-        throw new Error('Failed to construct \'' + localName + '\': ' +
-            'This element was already constructed.');
-      }
-      const toConstructElement = /** @type {!HTMLElement} */ (element);
-      constructionStack[lastIndex] = AlreadyConstructedMarker;
->>>>>>> 4662386e
 
         Object.setPrototypeOf(toConstructElement, constructor.prototype);
         internals.patchElement(toConstructElement);
